--- conflicted
+++ resolved
@@ -70,13 +70,9 @@
 
 ### [Week 3: Data Warehouse]()
 
-<<<<<<< HEAD
-### [Week 3 & 4: Batch processing (BigQuery, Spark and Airflow)](week_5_batch_processing)
-=======
 Goal: Structuring data into a Data Warehouse
 
 Instructor: Ankush
->>>>>>> 8e2b033a
 
 * Data warehouse (BigQuery) (25 minutes)
     * What is a data warehouse solution
@@ -95,11 +91,7 @@
 
 Goal: Transforming Data in DWH to Analytical Views
 
-<<<<<<< HEAD
-### [Week 5: Analytics engineering](week_4_analytics_engineering)
-=======
 Instructor: Victoria
->>>>>>> 8e2b033a
 
 * Basics (15 mins)
     * What is DBT?
